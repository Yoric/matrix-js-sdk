--- conflicted
+++ resolved
@@ -270,24 +270,6 @@
      */
     _doRequest: async function(auth, background) {
         try {
-<<<<<<< HEAD
-            prom = this._requestCallback(auth, background);
-        } catch (e) {
-            prom = Promise.reject(e);
-        }
-
-        prom = prom.then(
-            function(result) {
-                logger.log("result from request: ", result);
-                self._completionDeferred.resolve(result);
-            }, function(error) {
-                // sometimes UI auth errors don't come with flows
-                const errorFlows = error.data ? error.data.flows : null;
-                const haveFlows = Boolean(self._data.flows) || Boolean(errorFlows);
-                if (error.httpStatus !== 401 || !error.data || !haveFlows) {
-                    // doesn't look like an interactive-auth failure. fail the whole lot.
-                    throw error;
-=======
             const result = await this._requestCallback(auth, background);
             this._resolveFunc(result);
         } catch (error) {
@@ -302,11 +284,10 @@
                     // We ignore all failures here (even non-UI auth related ones)
                     // since we don't want to suddenly fail if the internet connection
                     // had a blip whilst we were polling
-                    console.log(
+                    logger.log(
                         "Background poll request failed doing UI auth: ignoring",
                         error,
                     );
->>>>>>> a3ad835d
                 }
             }
             // if the error didn't come with flows, completed flows or session ID,
@@ -353,25 +334,7 @@
                     // send the email, foe whatever reason.
                     this._rejectFunc(e);
                 }
-<<<<<<< HEAD
-                self._data = error.data;
-                self._startNextAuthStage();
-            },
-        );
-        if (!background) {
-            prom = prom.catch((e) => {
-                this._completionDeferred.reject(e);
-            });
-        } else {
-            // We ignore all failures here (even non-UI auth related ones)
-            // since we don't want to suddenly fail if the internet connection
-            // had a blip whilst we were polling
-            prom = prom.catch((error) => {
-                logger.log("Ignoring error from UI auth: " + error);
-            });
-=======
-            }
->>>>>>> a3ad835d
+            }
         }
     },
 
@@ -418,19 +381,12 @@
      * @throws {NoAuthFlowFoundError} If no suitable authentication flow can be found
      */
     _chooseStage: function() {
-<<<<<<< HEAD
-        const flow = this._chooseFlow();
-        logger.log("Active flow => %s", JSON.stringify(flow));
-        const nextStage = this._firstUncompletedStage(flow);
-        logger.log("Next stage: %s", nextStage);
-=======
         if (this._chosenFlow === null) {
             this._chosenFlow = this._chooseFlow();
         }
-        console.log("Active flow => %s", JSON.stringify(this._chosenFlow));
+        logger.log("Active flow => %s", JSON.stringify(this._chosenFlow));
         const nextStage = this._firstUncompletedStage(this._chosenFlow);
-        console.log("Next stage: %s", nextStage);
->>>>>>> a3ad835d
+        logger.log("Next stage: %s", nextStage);
         return nextStage;
     },
 
