/*
Copyright 2015 - 2021 The Matrix.org Foundation C.I.C.

Licensed under the Apache License, Version 2.0 (the "License");
you may not use this file except in compliance with the License.
You may obtain a copy of the License at

    http://www.apache.org/licenses/LICENSE-2.0

Unless required by applicable law or agreed to in writing, software
distributed under the License is distributed on an "AS IS" BASIS,
WITHOUT WARRANTIES OR CONDITIONS OF ANY KIND, either express or implied.
See the License for the specific language governing permissions and
limitations under the License.
*/

/*
 * TODO:
 * This class mainly serves to take all the syncing logic out of client.js and
 * into a separate file. It's all very fluid, and this class gut wrenches a lot
 * of MatrixClient props (e.g. http). Given we want to support WebSockets as
 * an alternative syncing API, we may want to have a proper syncing interface
 * for HTTP and WS at some point.
 */

import { User, UserEvent } from "./models/user";
import { NotificationCountType, Room, RoomEvent } from "./models/room";
import * as utils from "./utils";
import { IDeferred } from "./utils";
import { Filter } from "./filter";
import { EventTimeline } from "./models/event-timeline";
import { PushProcessor } from "./pushprocessor";
import { logger } from './logger';
import { InvalidStoreError } from './errors';
import { ClientEvent, IStoredClientOpts, MatrixClient, PendingEventOrdering } from "./client";
import {
    IEphemeral,
    IInvitedRoom,
    IInviteState,
    IJoinedRoom,
    ILeftRoom,
    IMinimalEvent,
    IRoomEvent,
    IStateEvent,
    IStrippedState,
    ISyncResponse,
    ITimeline,
} from "./sync-accumulator";
import { MatrixEvent } from "./models/event";
import { MatrixError, Method } from "./http-api";
import { ISavedSync } from "./store";
import { EventType } from "./@types/event";
import { IPushRules } from "./@types/PushRules";
import { RoomStateEvent } from "./models/room-state";
import { RoomMemberEvent } from "./models/room-member";
import { BeaconEvent } from "./models/beacon";

const DEBUG = true;

// /sync requests allow you to set a timeout= but the request may continue
// beyond that and wedge forever, so we need to track how long we are willing
// to keep open the connection. This constant is *ADDED* to the timeout= value
// to determine the max time we're willing to wait.
const BUFFER_PERIOD_MS = 80 * 1000;

// Number of consecutive failed syncs that will lead to a syncState of ERROR as opposed
// to RECONNECTING. This is needed to inform the client of server issues when the
// keepAlive is successful but the server /sync fails.
const FAILED_SYNC_ERROR_THRESHOLD = 3;

export enum SyncState {
    Error = "ERROR",
    Prepared = "PREPARED",
    Stopped = "STOPPED",
    Syncing = "SYNCING",
    Catchup = "CATCHUP",
    Reconnecting = "RECONNECTING",
}

function getFilterName(userId: string, suffix?: string): string {
    // scope this on the user ID because people may login on many accounts
    // and they all need to be stored!
    return "FILTER_SYNC_" + userId + (suffix ? "_" + suffix : "");
}

function debuglog(...params) {
    if (!DEBUG) {
        return;
    }
    logger.log(...params);
}

interface ISyncOptions {
    filterId?: string;
    hasSyncedBefore?: boolean;
}

export interface ISyncStateData {
    error?: MatrixError;
    oldSyncToken?: string;
    nextSyncToken?: string;
    catchingUp?: boolean;
    fromCache?: boolean;
}

enum SetPresence {
    Offline = "offline",
    Online = "online",
    Unavailable = "unavailable",
}

interface ISyncParams {
    filter?: string;
    timeout: number;
    since?: string;
    // eslint-disable-next-line camelcase
    full_state?: boolean;
    // eslint-disable-next-line camelcase
    set_presence?: SetPresence;
    _cacheBuster?: string | number; // not part of the API itself
}

// http-api mangles an abort method onto its promises
interface IRequestPromise<T> extends Promise<T> {
    abort(): void;
}

type WrappedRoom<T> = T & {
    room: Room;
    isBrandNewRoom: boolean;
};

/**
 * <b>Internal class - unstable.</b>
 * Construct an entity which is able to sync with a homeserver.
 * @constructor
 * @param {MatrixClient} client The matrix client instance to use.
 * @param {Object} opts Config options
 * @param {module:crypto=} opts.crypto Crypto manager
 * @param {Function=} opts.canResetEntireTimeline A function which is called
 * with a room ID and returns a boolean. It should return 'true' if the SDK can
 * SAFELY remove events from this room. It may not be safe to remove events if
 * there are other references to the timelines for this room.
 * Default: returns false.
 * @param {Boolean=} opts.disablePresence True to perform syncing without automatically
 * updating presence.
 */
export class SyncApi {
    private _peekRoom: Room = null;
    private currentSyncRequest: IRequestPromise<ISyncResponse> = null;
    private syncState: SyncState = null;
    private syncStateData: ISyncStateData = null; // additional data (eg. error object for failed sync)
    private catchingUp = false;
    private running = false;
    private keepAliveTimer: ReturnType<typeof setTimeout> = null;
    private connectionReturnedDefer: IDeferred<boolean> = null;
    private notifEvents: MatrixEvent[] = []; // accumulator of sync events in the current sync response
    private failedSyncCount = 0; // Number of consecutive failed /sync requests
    private storeIsInvalid = false; // flag set if the store needs to be cleared before we can start

    constructor(private readonly client: MatrixClient, private readonly opts: Partial<IStoredClientOpts> = {}) {
        this.opts.initialSyncLimit = this.opts.initialSyncLimit ?? 8;
        this.opts.resolveInvitesToProfiles = this.opts.resolveInvitesToProfiles || false;
        this.opts.pollTimeout = this.opts.pollTimeout || (30 * 1000);
        this.opts.pendingEventOrdering = this.opts.pendingEventOrdering || PendingEventOrdering.Chronological;
        this.opts.experimentalThreadSupport = this.opts.experimentalThreadSupport === true;

        if (!opts.canResetEntireTimeline) {
            opts.canResetEntireTimeline = (roomId: string) => {
                return false;
            };
        }

        if (client.getNotifTimelineSet()) {
            client.reEmitter.reEmit(client.getNotifTimelineSet(), [
                RoomEvent.Timeline,
                RoomEvent.TimelineReset,
            ]);
        }
    }

    /**
     * @param {string} roomId
     * @return {Room}
     */
    public createRoom(roomId: string): Room {
        const client = this.client;
        const {
            timelineSupport,
            unstableClientRelationAggregation,
        } = client;
        const room = new Room(roomId, client, client.getUserId(), {
            lazyLoadMembers: this.opts.lazyLoadMembers,
            pendingEventOrdering: this.opts.pendingEventOrdering,
            timelineSupport,
            unstableClientRelationAggregation,
        });
        client.reEmitter.reEmit(room, [
            RoomEvent.Name,
            RoomEvent.Redaction,
            RoomEvent.RedactionCancelled,
            RoomEvent.Receipt,
            RoomEvent.Tags,
            RoomEvent.LocalEchoUpdated,
            RoomEvent.AccountData,
            RoomEvent.MyMembership,
            RoomEvent.Timeline,
            RoomEvent.TimelineReset,
        ]);
        this.registerStateListeners(room);
        return room;
    }

    /**
     * @param {Room} room
     * @private
     */
    private registerStateListeners(room: Room): void {
        const client = this.client;
        // we need to also re-emit room state and room member events, so hook it up
        // to the client now. We need to add a listener for RoomState.members in
        // order to hook them correctly. (TODO: find a better way?)
        client.reEmitter.reEmit(room.currentState, [
            RoomStateEvent.Events,
            RoomStateEvent.Members,
            RoomStateEvent.NewMember,
            RoomStateEvent.Update,
            BeaconEvent.New,
            BeaconEvent.Update,
            BeaconEvent.Destroy,
            BeaconEvent.LivenessChange,
        ]);

        room.currentState.on(RoomStateEvent.NewMember, function(event, state, member) {
            member.user = client.getUser(member.userId);
            client.reEmitter.reEmit(member, [
                RoomMemberEvent.Name,
                RoomMemberEvent.Typing,
                RoomMemberEvent.PowerLevel,
                RoomMemberEvent.Membership,
            ]);
        });
    }

    /**
     * @param {Room} room
     * @private
     */
    private deregisterStateListeners(room: Room): void {
        // could do with a better way of achieving this.
        room.currentState.removeAllListeners(RoomStateEvent.Events);
        room.currentState.removeAllListeners(RoomStateEvent.Members);
        room.currentState.removeAllListeners(RoomStateEvent.NewMember);
    }

    /**
     * Sync rooms the user has left.
     * @return {Promise} Resolved when they've been added to the store.
     */
    public syncLeftRooms() {
        const client = this.client;

        // grab a filter with limit=1 and include_leave=true
        const filter = new Filter(this.client.credentials.userId);
        filter.setTimelineLimit(1);
        filter.setIncludeLeaveRooms(true);

        const localTimeoutMs = this.opts.pollTimeout + BUFFER_PERIOD_MS;
        const qps: ISyncParams = {
            timeout: 0, // don't want to block since this is a single isolated req
        };

        return client.getOrCreateFilter(
            getFilterName(client.credentials.userId, "LEFT_ROOMS"), filter,
        ).then(function(filterId) {
            qps.filter = filterId;
            return client.http.authedRequest<any>( // TODO types
                undefined, Method.Get, "/sync", qps as any, undefined, localTimeoutMs,
            );
        }).then(async (data) => {
            let leaveRooms = [];
            if (data.rooms?.leave) {
                leaveRooms = this.mapSyncResponseToRoomArray(data.rooms.leave);
            }
            return Promise.all(leaveRooms.map(async (leaveObj) => {
                const room = leaveObj.room;
                if (!leaveObj.isBrandNewRoom) {
                    // the intention behind syncLeftRooms is to add in rooms which were
                    // *omitted* from the initial /sync. Rooms the user were joined to
                    // but then left whilst the app is running will appear in this list
                    // and we do not want to bother with them since they will have the
                    // current state already (and may get dupe messages if we add
                    // yet more timeline events!), so skip them.
                    // NB: When we persist rooms to localStorage this will be more
                    //     complicated...
                    return;
                }
                leaveObj.timeline = leaveObj.timeline || {};
                const events = this.mapSyncEventsFormat(leaveObj.timeline, room);

                const stateEvents = this.mapSyncEventsFormat(leaveObj.state, room);

                // set the back-pagination token. Do this *before* adding any
                // events so that clients can start back-paginating.
                room.getLiveTimeline().setPaginationToken(leaveObj.timeline.prev_batch, EventTimeline.BACKWARDS);

                await this.processRoomEvents(room, stateEvents, events);

                room.recalculate();
                client.store.storeRoom(room);
                client.emit(ClientEvent.Room, room);

                this.processEventsForNotifs(room, events);
                return room;
            }));
        });
    }

    /**
     * Peek into a room. This will result in the room in question being synced so it
     * is accessible via getRooms(). Live updates for the room will be provided.
     * @param {string} roomId The room ID to peek into.
     * @return {Promise} A promise which resolves once the room has been added to the
     * store.
     */
    public peek(roomId: string): Promise<Room> {
        if (this._peekRoom && this._peekRoom.roomId === roomId) {
            return Promise.resolve(this._peekRoom);
        }

        const client = this.client;
        this._peekRoom = this.createRoom(roomId);
        return this.client.roomInitialSync(roomId, 20).then((response) => {
            // make sure things are init'd
            response.messages = response.messages || { chunk: [] };
            response.messages.chunk = response.messages.chunk || [];
            response.state = response.state || [];

            // FIXME: Mostly duplicated from processRoomEvents but not entirely
            // because "state" in this API is at the BEGINNING of the chunk
            const oldStateEvents = utils.deepCopy(response.state)
                .map(client.getEventMapper());
            const stateEvents = response.state.map(client.getEventMapper());
            const messages = response.messages.chunk.map(client.getEventMapper());

            // XXX: copypasted from /sync until we kill off this minging v1 API stuff)
            // handle presence events (User objects)
            if (response.presence && Array.isArray(response.presence)) {
                response.presence.map(client.getEventMapper()).forEach(
                    function(presenceEvent) {
                        let user = client.store.getUser(presenceEvent.getContent().user_id);
                        if (user) {
                            user.setPresenceEvent(presenceEvent);
                        } else {
                            user = createNewUser(client, presenceEvent.getContent().user_id);
                            user.setPresenceEvent(presenceEvent);
                            client.store.storeUser(user);
                        }
                        client.emit(ClientEvent.Event, presenceEvent);
                    });
            }

            // set the pagination token before adding the events in case people
            // fire off pagination requests in response to the Room.timeline
            // events.
            if (response.messages.start) {
                this._peekRoom.oldState.paginationToken = response.messages.start;
            }

            // set the state of the room to as it was after the timeline executes
            this._peekRoom.oldState.setStateEvents(oldStateEvents);
            this._peekRoom.currentState.setStateEvents(stateEvents);

            this.resolveInvites(this._peekRoom);
            this._peekRoom.recalculate();

            // roll backwards to diverge old state. addEventsToTimeline
            // will overwrite the pagination token, so make sure it overwrites
            // it with the right thing.
            this._peekRoom.addEventsToTimeline(messages.reverse(), true,
                this._peekRoom.getLiveTimeline(),
                response.messages.start);

            client.store.storeRoom(this._peekRoom);
            client.emit(ClientEvent.Room, this._peekRoom);

            this.peekPoll(this._peekRoom);
            return this._peekRoom;
        });
    }

    /**
     * Stop polling for updates in the peeked room. NOPs if there is no room being
     * peeked.
     */
    public stopPeeking(): void {
        this._peekRoom = null;
    }

    /**
     * Do a peek room poll.
     * @param {Room} peekRoom
     * @param {string?} token from= token
     */
    private peekPoll(peekRoom: Room, token?: string): void {
        if (this._peekRoom !== peekRoom) {
            debuglog("Stopped peeking in room %s", peekRoom.roomId);
            return;
        }

        // FIXME: gut wrenching; hard-coded timeout values
        // TODO types
        this.client.http.authedRequest<any>(undefined, Method.Get, "/events", {
            room_id: peekRoom.roomId,
            timeout: String(30 * 1000),
            from: token,
        }, undefined, 50 * 1000).then((res) => {
            if (this._peekRoom !== peekRoom) {
                debuglog("Stopped peeking in room %s", peekRoom.roomId);
                return;
            }
            // We have a problem that we get presence both from /events and /sync
            // however, /sync only returns presence for users in rooms
            // you're actually joined to.
            // in order to be sure to get presence for all of the users in the
            // peeked room, we handle presence explicitly here. This may result
            // in duplicate presence events firing for some users, which is a
            // performance drain, but such is life.
            // XXX: copypasted from /sync until we can kill this minging v1 stuff.

            res.chunk.filter(function(e) {
                return e.type === "m.presence";
            }).map(this.client.getEventMapper()).forEach((presenceEvent) => {
                let user = this.client.store.getUser(presenceEvent.getContent().user_id);
                if (user) {
                    user.setPresenceEvent(presenceEvent);
                } else {
                    user = createNewUser(this.client, presenceEvent.getContent().user_id);
                    user.setPresenceEvent(presenceEvent);
                    this.client.store.storeUser(user);
                }
                this.client.emit(ClientEvent.Event, presenceEvent);
            });

            // strip out events which aren't for the given room_id (e.g presence)
            // and also ephemeral events (which we're assuming is anything without
            // and event ID because the /events API doesn't separate them).
            const events = res.chunk.filter(function(e) {
                return e.room_id === peekRoom.roomId && e.event_id;
            }).map(this.client.getEventMapper());

            peekRoom.addLiveEvents(events);
            this.peekPoll(peekRoom, res.end);
        }, (err) => {
            logger.error("[%s] Peek poll failed: %s", peekRoom.roomId, err);
            setTimeout(() => {
                this.peekPoll(peekRoom, token);
            }, 30 * 1000);
        });
    }

    /**
     * Returns the current state of this sync object
     * @see module:client~MatrixClient#event:"sync"
     * @return {?String}
     */
    public getSyncState(): SyncState {
        return this.syncState;
    }

    /**
     * Returns the additional data object associated with
     * the current sync state, or null if there is no
     * such data.
     * Sync errors, if available, are put in the 'error' key of
     * this object.
     * @return {?Object}
     */
    public getSyncStateData(): ISyncStateData {
        return this.syncStateData;
    }

    public async recoverFromSyncStartupError(savedSyncPromise: Promise<void>, err: MatrixError): Promise<void> {
        // Wait for the saved sync to complete - we send the pushrules and filter requests
        // before the saved sync has finished so they can run in parallel, but only process
        // the results after the saved sync is done. Equivalently, we wait for it to finish
        // before reporting failures from these functions.
        await savedSyncPromise;
        const keepaliveProm = this.startKeepAlives();
        this.updateSyncState(SyncState.Error, { error: err });
        await keepaliveProm;
    }

    /**
     * Is the lazy loading option different than in previous session?
     * @param {boolean} lazyLoadMembers current options for lazy loading
     * @return {boolean} whether or not the option has changed compared to the previous session */
    private async wasLazyLoadingToggled(lazyLoadMembers = false): Promise<boolean> {
        // assume it was turned off before
        // if we don't know any better
        let lazyLoadMembersBefore = false;
        const isStoreNewlyCreated = await this.client.store.isNewlyCreated();
        if (!isStoreNewlyCreated) {
            const prevClientOptions = await this.client.store.getClientOptions();
            if (prevClientOptions) {
                lazyLoadMembersBefore = !!prevClientOptions.lazyLoadMembers;
            }
            return lazyLoadMembersBefore !== lazyLoadMembers;
        }
        return false;
    }

    private shouldAbortSync(error: MatrixError): boolean {
        if (error.errcode === "M_UNKNOWN_TOKEN") {
            // The logout already happened, we just need to stop.
            logger.warn("Token no longer valid - assuming logout");
            this.stop();
            this.updateSyncState(SyncState.Error, { error });
            return true;
        }
        return false;
    }

    /**
     * Main entry point
     */
    public sync(): void {
        const client = this.client;

        this.running = true;

        if (global.window && global.window.addEventListener) {
            global.window.addEventListener("online", this.onOnline, false);
        }

        let savedSyncPromise = Promise.resolve();
        let savedSyncToken = null;

        // We need to do one-off checks before we can begin the /sync loop.
        // These are:
        //   1) We need to get push rules so we can check if events should bing as we get
        //      them from /sync.
        //   2) We need to get/create a filter which we can use for /sync.
        //   3) We need to check the lazy loading option matches what was used in the
        //       stored sync. If it doesn't, we can't use the stored sync.

        const getPushRules = async () => {
            try {
                debuglog("Getting push rules...");
                const result = await client.getPushRules();
                debuglog("Got push rules");

                client.pushRules = result;
            } catch (err) {
                logger.error("Getting push rules failed", err);
                if (this.shouldAbortSync(err)) return;
                // wait for saved sync to complete before doing anything else,
                // otherwise the sync state will end up being incorrect
                debuglog("Waiting for saved sync before retrying push rules...");
                await this.recoverFromSyncStartupError(savedSyncPromise, err);
                getPushRules();
                return;
            }
            checkLazyLoadStatus(); // advance to the next stage
        };

        const buildDefaultFilter = () => {
            const filter = new Filter(client.credentials.userId);
            filter.setTimelineLimit(this.opts.initialSyncLimit);
            return filter;
        };

        const checkLazyLoadStatus = async () => {
            debuglog("Checking lazy load status...");
            if (this.opts.lazyLoadMembers && client.isGuest()) {
                this.opts.lazyLoadMembers = false;
            }
            if (this.opts.lazyLoadMembers) {
                debuglog("Checking server lazy load support...");
                const supported = await client.doesServerSupportLazyLoading();
                if (supported) {
                    debuglog("Enabling lazy load on sync filter...");
                    if (!this.opts.filter) {
                        this.opts.filter = buildDefaultFilter();
                    }
                    this.opts.filter.setLazyLoadMembers(true);
                } else {
                    debuglog("LL: lazy loading requested but not supported " +
                        "by server, so disabling");
                    this.opts.lazyLoadMembers = false;
                }
            }
            // need to vape the store when enabling LL and wasn't enabled before
            debuglog("Checking whether lazy loading has changed in store...");
            const shouldClear = await this.wasLazyLoadingToggled(this.opts.lazyLoadMembers);
            if (shouldClear) {
                this.storeIsInvalid = true;
                const reason = InvalidStoreError.TOGGLED_LAZY_LOADING;
                const error = new InvalidStoreError(reason, !!this.opts.lazyLoadMembers);
                this.updateSyncState(SyncState.Error, { error });
                // bail out of the sync loop now: the app needs to respond to this error.
                // we leave the state as 'ERROR' which isn't great since this normally means
                // we're retrying. The client must be stopped before clearing the stores anyway
                // so the app should stop the client, clear the store and start it again.
                logger.warn("InvalidStoreError: store is not usable: stopping sync.");
                return;
            }
            if (this.opts.lazyLoadMembers && this.opts.crypto) {
                this.opts.crypto.enableLazyLoading();
            }
            try {
                debuglog("Storing client options...");
                await this.client.storeClientOptions();
                debuglog("Stored client options");
            } catch (err) {
                logger.error("Storing client options failed", err);
                throw err;
            }

            getFilter(); // Now get the filter and start syncing
        };

        const getFilter = async () => {
            debuglog("Getting filter...");
            let filter;
            if (this.opts.filter) {
                filter = this.opts.filter;
            } else {
                filter = buildDefaultFilter();
            }

            let filterId;
            try {
                filterId = await client.getOrCreateFilter(getFilterName(client.credentials.userId), filter);
            } catch (err) {
                logger.error("Getting filter failed", err);
                if (this.shouldAbortSync(err)) return;
                // wait for saved sync to complete before doing anything else,
                // otherwise the sync state will end up being incorrect
                debuglog("Waiting for saved sync before retrying filter...");
                await this.recoverFromSyncStartupError(savedSyncPromise, err);
                getFilter();
                return;
            }
            // reset the notifications timeline to prepare it to paginate from
            // the current point in time.
            // The right solution would be to tie /sync pagination tokens into
            // /notifications API somehow.
            client.resetNotifTimelineSet();

            if (this.currentSyncRequest === null) {
                // Send this first sync request here so we can then wait for the saved
                // sync data to finish processing before we process the results of this one.
                debuglog("Sending first sync request...");
                this.currentSyncRequest = this.doSyncRequest({ filterId }, savedSyncToken);
            }

            // Now wait for the saved sync to finish...
            debuglog("Waiting for saved sync before starting sync processing...");
            await savedSyncPromise;
            this.doSync({ filterId });
        };

        if (client.isGuest()) {
            // no push rules for guests, no access to POST filter for guests.
            this.doSync({});
        } else {
            // Pull the saved sync token out first, before the worker starts sending
            // all the sync data which could take a while. This will let us send our
            // first incremental sync request before we've processed our saved data.
            debuglog("Getting saved sync token...");
            savedSyncPromise = client.store.getSavedSyncToken().then((tok) => {
                debuglog("Got saved sync token");
                savedSyncToken = tok;
                debuglog("Getting saved sync...");
                return client.store.getSavedSync();
            }).then((savedSync) => {
                debuglog(`Got reply from saved sync, exists? ${!!savedSync}`);
                if (savedSync) {
                    return this.syncFromCache(savedSync);
                }
            }).catch(err => {
                logger.error("Getting saved sync failed", err);
            });
            // Now start the first incremental sync request: this can also
            // take a while so if we set it going now, we can wait for it
            // to finish while we process our saved sync data.
            getPushRules();
        }
    }

    /**
     * Stops the sync object from syncing.
     */
    public stop(): void {
        debuglog("SyncApi.stop");
        // It is necessary to check for the existance of
        // global.window AND global.window.removeEventListener.
        // Some platforms (e.g. React Native) register global.window,
        // but do not have global.window.removeEventListener.
        if (global.window && global.window.removeEventListener) {
            global.window.removeEventListener("online", this.onOnline, false);
        }
        this.running = false;
        if (this.currentSyncRequest) {
            this.currentSyncRequest.abort();
        }
        if (this.keepAliveTimer) {
            clearTimeout(this.keepAliveTimer);
            this.keepAliveTimer = null;
        }
    }

    /**
     * Retry a backed off syncing request immediately. This should only be used when
     * the user <b>explicitly</b> attempts to retry their lost connection.
     * @return {boolean} True if this resulted in a request being retried.
     */
    public retryImmediately(): boolean {
        if (!this.connectionReturnedDefer) {
            return false;
        }
        this.startKeepAlives(0);
        return true;
    }
    /**
     * Process a single set of cached sync data.
     * @param {Object} savedSync a saved sync that was persisted by a store. This
     * should have been acquired via client.store.getSavedSync().
     */
    private async syncFromCache(savedSync: ISavedSync): Promise<void> {
        debuglog("sync(): not doing HTTP hit, instead returning stored /sync data");

        const nextSyncToken = savedSync.nextBatch;

        // Set sync token for future incremental syncing
        this.client.store.setSyncToken(nextSyncToken);

        // No previous sync, set old token to null
        const syncEventData = {
            oldSyncToken: null,
            nextSyncToken,
            catchingUp: false,
            fromCache: true,
        };

        const data: ISyncResponse = {
            next_batch: nextSyncToken,
            rooms: savedSync.roomsData,
            account_data: {
                events: savedSync.accountData,
            },
        };

        try {
            await this.processSyncResponse(syncEventData, data);
        } catch (e) {
            logger.error("Error processing cached sync", e);
        }

        // Don't emit a prepared if we've bailed because the store is invalid:
        // in this case the client will not be usable until stopped & restarted
        // so this would be useless and misleading.
        if (!this.storeIsInvalid) {
            this.updateSyncState(SyncState.Prepared, syncEventData);
        }
    }

    /**
     * Invoke me to do /sync calls
     * @param {Object} syncOptions
     * @param {string} syncOptions.filterId
     * @param {boolean} syncOptions.hasSyncedBefore
     */
    private async doSync(syncOptions: ISyncOptions): Promise<void> {
        const client = this.client;

        if (!this.running) {
            debuglog("Sync no longer running: exiting.");
            if (this.connectionReturnedDefer) {
                this.connectionReturnedDefer.reject();
                this.connectionReturnedDefer = null;
            }
            this.updateSyncState(SyncState.Stopped);
            return;
        }

        const syncToken = client.store.getSyncToken();

        let data;
        try {
            //debuglog('Starting sync since=' + syncToken);
            if (this.currentSyncRequest === null) {
                this.currentSyncRequest = this.doSyncRequest(syncOptions, syncToken);
            }
            data = await this.currentSyncRequest;
        } catch (e) {
            this.onSyncError(e, syncOptions);
            return;
        } finally {
            this.currentSyncRequest = null;
        }

        //debuglog('Completed sync, next_batch=' + data.next_batch);

        // set the sync token NOW *before* processing the events. We do this so
        // if something barfs on an event we can skip it rather than constantly
        // polling with the same token.
        client.store.setSyncToken(data.next_batch);

        // Reset after a successful sync
        this.failedSyncCount = 0;

        await client.store.setSyncData(data);

        const syncEventData = {
            oldSyncToken: syncToken,
            nextSyncToken: data.next_batch,
            catchingUp: this.catchingUp,
        };

        if (this.opts.crypto) {
            // tell the crypto module we're about to process a sync
            // response
            await this.opts.crypto.onSyncWillProcess(syncEventData);
        }

        try {
            await this.processSyncResponse(syncEventData, data);
        } catch (e) {
            // log the exception with stack if we have it, else fall back
            // to the plain description
<<<<<<< HEAD
            logger.error(e);
=======
            logger.error("Caught /sync error", e);
>>>>>>> 706b4d60

            // Emit the exception for client handling
            this.client.emit(ClientEvent.SyncUnexpectedError, e);
        }

        // update this as it may have changed
        syncEventData.catchingUp = this.catchingUp;

        // emit synced events
        if (!syncOptions.hasSyncedBefore) {
            this.updateSyncState(SyncState.Prepared, syncEventData);
            syncOptions.hasSyncedBefore = true;
        }

        // tell the crypto module to do its processing. It may block (to do a
        // /keys/changes request).
        if (this.opts.crypto) {
            await this.opts.crypto.onSyncCompleted(syncEventData);
        }

        // keep emitting SYNCING -> SYNCING for clients who want to do bulk updates
        this.updateSyncState(SyncState.Syncing, syncEventData);

        if (client.store.wantsSave()) {
            // We always save the device list (if it's dirty) before saving the sync data:
            // this means we know the saved device list data is at least as fresh as the
            // stored sync data which means we don't have to worry that we may have missed
            // device changes. We can also skip the delay since we're not calling this very
            // frequently (and we don't really want to delay the sync for it).
            if (this.opts.crypto) {
                await this.opts.crypto.saveDeviceList(0);
            }

            // tell databases that everything is now in a consistent state and can be saved.
            client.store.save();
        }

        // Begin next sync
        this.doSync(syncOptions);
    }

    private doSyncRequest(syncOptions: ISyncOptions, syncToken: string): IRequestPromise<ISyncResponse> {
        const qps = this.getSyncParams(syncOptions, syncToken);
        return this.client.http.authedRequest( // TODO types
            undefined, Method.Get, "/sync", qps as any, undefined,
            qps.timeout + BUFFER_PERIOD_MS,
        );
    }

    private getSyncParams(syncOptions: ISyncOptions, syncToken: string): ISyncParams {
        let pollTimeout = this.opts.pollTimeout;

        if (this.getSyncState() !== 'SYNCING' || this.catchingUp) {
            // unless we are happily syncing already, we want the server to return
            // as quickly as possible, even if there are no events queued. This
            // serves two purposes:
            //
            // * When the connection dies, we want to know asap when it comes back,
            //   so that we can hide the error from the user. (We don't want to
            //   have to wait for an event or a timeout).
            //
            // * We want to know if the server has any to_device messages queued up
            //   for us. We do that by calling it with a zero timeout until it
            //   doesn't give us any more to_device messages.
            this.catchingUp = true;
            pollTimeout = 0;
        }

        let filterId = syncOptions.filterId;
        if (this.client.isGuest() && !filterId) {
            filterId = this.getGuestFilter();
        }

        const qps: ISyncParams = {
            filter: filterId,
            timeout: pollTimeout,
        };

        if (this.opts.disablePresence) {
            qps.set_presence = SetPresence.Offline;
        }

        if (syncToken) {
            qps.since = syncToken;
        } else {
            // use a cachebuster for initialsyncs, to make sure that
            // we don't get a stale sync
            // (https://github.com/vector-im/vector-web/issues/1354)
            qps._cacheBuster = Date.now();
        }

        if (this.getSyncState() == 'ERROR' || this.getSyncState() == 'RECONNECTING') {
            // we think the connection is dead. If it comes back up, we won't know
            // about it till /sync returns. If the timeout= is high, this could
            // be a long time. Set it to 0 when doing retries so we don't have to wait
            // for an event or a timeout before emiting the SYNCING event.
            qps.timeout = 0;
        }

        return qps;
    }

    private onSyncError(err: MatrixError, syncOptions: ISyncOptions): void {
        if (!this.running) {
            debuglog("Sync no longer running: exiting");
            if (this.connectionReturnedDefer) {
                this.connectionReturnedDefer.reject();
                this.connectionReturnedDefer = null;
            }
            this.updateSyncState(SyncState.Stopped);
            return;
        }

        logger.error("/sync error %s", err);
        logger.error(err);

        if (this.shouldAbortSync(err)) {
            return;
        }

        this.failedSyncCount++;
        logger.log('Number of consecutive failed sync requests:', this.failedSyncCount);

        debuglog("Starting keep-alive");
        // Note that we do *not* mark the sync connection as
        // lost yet: we only do this if a keepalive poke
        // fails, since long lived HTTP connections will
        // go away sometimes and we shouldn't treat this as
        // erroneous. We set the state to 'reconnecting'
        // instead, so that clients can observe this state
        // if they wish.
        this.startKeepAlives().then((connDidFail) => {
            // Only emit CATCHUP if we detected a connectivity error: if we didn't,
            // it's quite likely the sync will fail again for the same reason and we
            // want to stay in ERROR rather than keep flip-flopping between ERROR
            // and CATCHUP.
            if (connDidFail && this.getSyncState() === SyncState.Error) {
                this.updateSyncState(SyncState.Catchup, {
                    oldSyncToken: null,
                    nextSyncToken: null,
                    catchingUp: true,
                });
            }
            this.doSync(syncOptions);
        });

        this.currentSyncRequest = null;
        // Transition from RECONNECTING to ERROR after a given number of failed syncs
        this.updateSyncState(
            this.failedSyncCount >= FAILED_SYNC_ERROR_THRESHOLD ?
                SyncState.Error : SyncState.Reconnecting,
            { error: err },
        );
    }

    /**
     * Process data returned from a sync response and propagate it
     * into the model objects
     *
     * @param {Object} syncEventData Object containing sync tokens associated with this sync
     * @param {Object} data The response from /sync
     */
    private async processSyncResponse(syncEventData: ISyncStateData, data: ISyncResponse): Promise<void> {
        const client = this.client;

        // data looks like:
        // {
        //    next_batch: $token,
        //    presence: { events: [] },
        //    account_data: { events: [] },
        //    device_lists: { changed: ["@user:server", ... ]},
        //    to_device: { events: [] },
        //    device_one_time_keys_count: { signed_curve25519: 42 },
        //    rooms: {
        //      invite: {
        //        $roomid: {
        //          invite_state: { events: [] }
        //        }
        //      },
        //      join: {
        //        $roomid: {
        //          state: { events: [] },
        //          timeline: { events: [], prev_batch: $token, limited: true },
        //          ephemeral: { events: [] },
        //          summary: {
        //             m.heroes: [ $user_id ],
        //             m.joined_member_count: $count,
        //             m.invited_member_count: $count
        //          },
        //          account_data: { events: [] },
        //          unread_notifications: {
        //              highlight_count: 0,
        //              notification_count: 0,
        //          }
        //        }
        //      },
        //      leave: {
        //        $roomid: {
        //          state: { events: [] },
        //          timeline: { events: [], prev_batch: $token }
        //        }
        //      }
        //    }
        // }

        // TODO-arch:
        // - Each event we pass through needs to be emitted via 'event', can we
        //   do this in one place?
        // - The isBrandNewRoom boilerplate is boilerplatey.

        // handle presence events (User objects)
        if (data.presence && Array.isArray(data.presence.events)) {
            data.presence.events.map(client.getEventMapper()).forEach(
                function(presenceEvent) {
                    let user = client.store.getUser(presenceEvent.getSender());
                    if (user) {
                        user.setPresenceEvent(presenceEvent);
                    } else {
                        user = createNewUser(client, presenceEvent.getSender());
                        user.setPresenceEvent(presenceEvent);
                        client.store.storeUser(user);
                    }
                    client.emit(ClientEvent.Event, presenceEvent);
                });
        }

        // handle non-room account_data
        if (data.account_data && Array.isArray(data.account_data.events)) {
            const events = data.account_data.events.map(client.getEventMapper());
            const prevEventsMap = events.reduce((m, c) => {
                m[c.getId()] = client.store.getAccountData(c.getType());
                return m;
            }, {});
            client.store.storeAccountDataEvents(events);
            events.forEach(
                function(accountDataEvent) {
                    // Honour push rules that come down the sync stream but also
                    // honour push rules that were previously cached. Base rules
                    // will be updated when we receive push rules via getPushRules
                    // (see sync) before syncing over the network.
                    if (accountDataEvent.getType() === EventType.PushRules) {
                        const rules = accountDataEvent.getContent<IPushRules>();
                        client.pushRules = PushProcessor.rewriteDefaultRules(rules);
                    }
                    const prevEvent = prevEventsMap[accountDataEvent.getId()];
                    client.emit(ClientEvent.AccountData, accountDataEvent, prevEvent);
                    return accountDataEvent;
                },
            );
        }

        // handle to-device events
        if (Array.isArray(data.to_device?.events) && data.to_device.events.length > 0) {
            const cancelledKeyVerificationTxns = [];
            data.to_device.events
                .map(client.getEventMapper())
                .map((toDeviceEvent) => { // map is a cheap inline forEach
                    // We want to flag m.key.verification.start events as cancelled
                    // if there's an accompanying m.key.verification.cancel event, so
                    // we pull out the transaction IDs from the cancellation events
                    // so we can flag the verification events as cancelled in the loop
                    // below.
                    if (toDeviceEvent.getType() === "m.key.verification.cancel") {
                        const txnId = toDeviceEvent.getContent()['transaction_id'];
                        if (txnId) {
                            cancelledKeyVerificationTxns.push(txnId);
                        }
                    }

                    // as mentioned above, .map is a cheap inline forEach, so return
                    // the unmodified event.
                    return toDeviceEvent;
                })
                .forEach(
                    function(toDeviceEvent) {
                        const content = toDeviceEvent.getContent();
                        if (
                            toDeviceEvent.getType() == "m.room.message" &&
                            content.msgtype == "m.bad.encrypted"
                        ) {
                            // the mapper already logged a warning.
                            logger.log(
                                'Ignoring undecryptable to-device event from ' +
                                toDeviceEvent.getSender(),
                            );
                            return;
                        }

                        if (toDeviceEvent.getType() === "m.key.verification.start"
                            || toDeviceEvent.getType() === "m.key.verification.request") {
                            const txnId = content['transaction_id'];
                            if (cancelledKeyVerificationTxns.includes(txnId)) {
                                toDeviceEvent.flagCancelled();
                            }
                        }

                        client.emit(ClientEvent.ToDeviceEvent, toDeviceEvent);
                    },
                );
        } else {
            // no more to-device events: we can stop polling with a short timeout.
            this.catchingUp = false;
        }

        // the returned json structure is a bit crap, so make it into a
        // nicer form (array) after applying sanity to make sure we don't fail
        // on missing keys (on the off chance)
        let inviteRooms: WrappedRoom<IInvitedRoom>[] = [];
        let joinRooms: WrappedRoom<IJoinedRoom>[] = [];
        let leaveRooms: WrappedRoom<ILeftRoom>[] = [];

        if (data.rooms) {
            if (data.rooms.invite) {
                inviteRooms = this.mapSyncResponseToRoomArray(data.rooms.invite);
            }
            if (data.rooms.join) {
                joinRooms = this.mapSyncResponseToRoomArray(data.rooms.join);
            }
            if (data.rooms.leave) {
                leaveRooms = this.mapSyncResponseToRoomArray(data.rooms.leave);
            }
        }

        this.notifEvents = [];

        // Handle invites
        await utils.promiseMapSeries(inviteRooms, async (inviteObj) => {
            const room = inviteObj.room;
            const stateEvents = this.mapSyncEventsFormat(inviteObj.invite_state, room);

            await this.processRoomEvents(room, stateEvents);
            if (inviteObj.isBrandNewRoom) {
                room.recalculate();
                client.store.storeRoom(room);
                client.emit(ClientEvent.Room, room);
            }
            stateEvents.forEach(function(e) {
                client.emit(ClientEvent.Event, e);
            });
        });

        // Handle joins
        await utils.promiseMapSeries(joinRooms, async (joinObj) => {
            const room = joinObj.room;
            const stateEvents = this.mapSyncEventsFormat(joinObj.state, room);
            // Prevent events from being decrypted ahead of time
            // this helps large account to speed up faster
            // room::decryptCriticalEvent is in charge of decrypting all the events
            // required for a client to function properly
            const events = this.mapSyncEventsFormat(joinObj.timeline, room, false);
            const ephemeralEvents = this.mapSyncEventsFormat(joinObj.ephemeral);
            const accountDataEvents = this.mapSyncEventsFormat(joinObj.account_data);

            const encrypted = client.isRoomEncrypted(room.roomId);
            // we do this first so it's correct when any of the events fire
            if (joinObj.unread_notifications) {
                room.setUnreadNotificationCount(
                    NotificationCountType.Total,
                    joinObj.unread_notifications.notification_count,
                );

                // We track unread notifications ourselves in encrypted rooms, so don't
                // bother setting it here. We trust our calculations better than the
                // server's for this case, and therefore will assume that our non-zero
                // count is accurate.
                if (!encrypted
                    || (encrypted && room.getUnreadNotificationCount(NotificationCountType.Highlight) <= 0)) {
                    room.setUnreadNotificationCount(
                        NotificationCountType.Highlight,
                        joinObj.unread_notifications.highlight_count,
                    );
                }
            }

            joinObj.timeline = joinObj.timeline || {} as ITimeline;

            if (joinObj.isBrandNewRoom) {
                // set the back-pagination token. Do this *before* adding any
                // events so that clients can start back-paginating.
                room.getLiveTimeline().setPaginationToken(
                    joinObj.timeline.prev_batch, EventTimeline.BACKWARDS);
            } else if (joinObj.timeline.limited) {
                let limited = true;

                // we've got a limited sync, so we *probably* have a gap in the
                // timeline, so should reset. But we might have been peeking or
                // paginating and already have some of the events, in which
                // case we just want to append any subsequent events to the end
                // of the existing timeline.
                //
                // This is particularly important in the case that we already have
                // *all* of the events in the timeline - in that case, if we reset
                // the timeline, we'll end up with an entirely empty timeline,
                // which we'll try to paginate but not get any new events (which
                // will stop us linking the empty timeline into the chain).
                //
                for (let i = events.length - 1; i >= 0; i--) {
                    const eventId = events[i].getId();
                    if (room.getTimelineForEvent(eventId)) {
                        debuglog("Already have event " + eventId + " in limited " +
                            "sync - not resetting");
                        limited = false;

                        // we might still be missing some of the events before i;
                        // we don't want to be adding them to the end of the
                        // timeline because that would put them out of order.
                        events.splice(0, i);

                        // XXX: there's a problem here if the skipped part of the
                        // timeline modifies the state set in stateEvents, because
                        // we'll end up using the state from stateEvents rather
                        // than the later state from timelineEvents. We probably
                        // need to wind stateEvents forward over the events we're
                        // skipping.

                        break;
                    }
                }

                if (limited) {
                    this.deregisterStateListeners(room);
                    room.resetLiveTimeline(
                        joinObj.timeline.prev_batch,
                        this.opts.canResetEntireTimeline(room.roomId) ?
                            null : syncEventData.oldSyncToken,
                    );

                    // We have to assume any gap in any timeline is
                    // reason to stop incrementally tracking notifications and
                    // reset the timeline.
                    client.resetNotifTimelineSet();

                    this.registerStateListeners(room);
                }
            }

            await this.processRoomEvents(room, stateEvents, events, syncEventData.fromCache);

            // set summary after processing events,
            // because it will trigger a name calculation
            // which needs the room state to be up to date
            if (joinObj.summary) {
                room.setSummary(joinObj.summary);
            }

            // we deliberately don't add ephemeral events to the timeline
            room.addEphemeralEvents(ephemeralEvents);

            // we deliberately don't add accountData to the timeline
            room.addAccountData(accountDataEvents);

            room.recalculate();
            if (joinObj.isBrandNewRoom) {
                client.store.storeRoom(room);
                client.emit(ClientEvent.Room, room);
            }

            this.processEventsForNotifs(room, events);

            const processRoomEvent = async (e) => {
                client.emit(ClientEvent.Event, e);
                if (e.isState() && e.getType() == "m.room.encryption" && this.opts.crypto) {
                    await this.opts.crypto.onCryptoEvent(e);
                }
            };

            await utils.promiseMapSeries(stateEvents, processRoomEvent);
            await utils.promiseMapSeries(events, processRoomEvent);
            ephemeralEvents.forEach(function(e) {
                client.emit(ClientEvent.Event, e);
            });
            accountDataEvents.forEach(function(e) {
                client.emit(ClientEvent.Event, e);
            });

            // Decrypt only the last message in all rooms to make sure we can generate a preview
            // And decrypt all events after the recorded read receipt to ensure an accurate
            // notification count
            room.decryptCriticalEvents();
        });

        // Handle leaves (e.g. kicked rooms)
        await utils.promiseMapSeries(leaveRooms, async (leaveObj) => {
            const room = leaveObj.room;
            const stateEvents = this.mapSyncEventsFormat(leaveObj.state, room);
            const events = this.mapSyncEventsFormat(leaveObj.timeline, room);
            const accountDataEvents = this.mapSyncEventsFormat(leaveObj.account_data);

            await this.processRoomEvents(room, stateEvents, events);
            room.addAccountData(accountDataEvents);

            room.recalculate();
            if (leaveObj.isBrandNewRoom) {
                client.store.storeRoom(room);
                client.emit(ClientEvent.Room, room);
            }

            this.processEventsForNotifs(room, events);

            stateEvents.forEach(function(e) {
                client.emit(ClientEvent.Event, e);
            });
            events.forEach(function(e) {
                client.emit(ClientEvent.Event, e);
            });
            accountDataEvents.forEach(function(e) {
                client.emit(ClientEvent.Event, e);
            });
        });

        // update the notification timeline, if appropriate.
        // we only do this for live events, as otherwise we can't order them sanely
        // in the timeline relative to ones paginated in by /notifications.
        // XXX: we could fix this by making EventTimeline support chronological
        // ordering... but it doesn't, right now.
        if (syncEventData.oldSyncToken && this.notifEvents.length) {
            this.notifEvents.sort(function(a, b) {
                return a.getTs() - b.getTs();
            });
            this.notifEvents.forEach(function(event) {
                client.getNotifTimelineSet().addLiveEvent(event);
            });
        }

        // Handle device list updates
        if (data.device_lists) {
            if (this.opts.crypto) {
                await this.opts.crypto.handleDeviceListChanges(syncEventData, data.device_lists);
            } else {
                // FIXME if we *don't* have a crypto module, we still need to
                // invalidate the device lists. But that would require a
                // substantial bit of rework :/.
            }
        }

        // Handle one_time_keys_count
        if (this.opts.crypto && data.device_one_time_keys_count) {
            const currentCount = data.device_one_time_keys_count.signed_curve25519 || 0;
            this.opts.crypto.updateOneTimeKeyCount(currentCount);
        }
        if (this.opts.crypto &&
            (data["device_unused_fallback_key_types"] ||
                data["org.matrix.msc2732.device_unused_fallback_key_types"])) {
            // The presence of device_unused_fallback_key_types indicates that the
            // server supports fallback keys. If there's no unused
            // signed_curve25519 fallback key we need a new one.
            const unusedFallbackKeys = data["device_unused_fallback_key_types"] ||
                data["org.matrix.msc2732.device_unused_fallback_key_types"];
            this.opts.crypto.setNeedsNewFallback(
                unusedFallbackKeys instanceof Array &&
                !unusedFallbackKeys.includes("signed_curve25519"),
            );
        }
    }

    /**
     * Starts polling the connectivity check endpoint
     * @param {number} delay How long to delay until the first poll.
     *        defaults to a short, randomised interval (to prevent
     *        tight-looping if /versions succeeds but /sync etc. fail).
     * @return {promise} which resolves once the connection returns
     */
    private startKeepAlives(delay?: number): Promise<boolean> {
        if (delay === undefined) {
            delay = 2000 + Math.floor(Math.random() * 5000);
        }

        if (this.keepAliveTimer !== null) {
            clearTimeout(this.keepAliveTimer);
        }
        if (delay > 0) {
            this.keepAliveTimer = setTimeout(this.pokeKeepAlive.bind(this), delay);
        } else {
            this.pokeKeepAlive();
        }
        if (!this.connectionReturnedDefer) {
            this.connectionReturnedDefer = utils.defer();
        }
        return this.connectionReturnedDefer.promise;
    }

    /**
     * Make a dummy call to /_matrix/client/versions, to see if the HS is
     * reachable.
     *
     * On failure, schedules a call back to itself. On success, resolves
     * this.connectionReturnedDefer.
     *
     * @param {boolean} connDidFail True if a connectivity failure has been detected. Optional.
     */
    private pokeKeepAlive(connDidFail = false): void {
        const success = () => {
            clearTimeout(this.keepAliveTimer);
            if (this.connectionReturnedDefer) {
                this.connectionReturnedDefer.resolve(connDidFail);
                this.connectionReturnedDefer = null;
            }
        };

        this.client.http.request(
            undefined, // callback
            Method.Get, "/_matrix/client/versions",
            undefined, // queryParams
            undefined, // data
            {
                prefix: '',
                localTimeoutMs: 15 * 1000,
            },
        ).then(() => {
            success();
        }, (err) => {
            if (err.httpStatus == 400 || err.httpStatus == 404) {
                // treat this as a success because the server probably just doesn't
                // support /versions: point is, we're getting a response.
                // We wait a short time though, just in case somehow the server
                // is in a mode where it 400s /versions responses and sync etc.
                // responses fail, this will mean we don't hammer in a loop.
                this.keepAliveTimer = setTimeout(success, 2000);
            } else {
                connDidFail = true;
                this.keepAliveTimer = setTimeout(
                    this.pokeKeepAlive.bind(this, connDidFail),
                    5000 + Math.floor(Math.random() * 5000),
                );
                // A keepalive has failed, so we emit the
                // error state (whether or not this is the
                // first failure).
                // Note we do this after setting the timer:
                // this lets the unit tests advance the mock
                // clock when they get the error.
                this.updateSyncState(SyncState.Error, { error: err });
            }
        });
    }

    /**
     * @param {Object} obj
     * @return {Object[]}
     */
    private mapSyncResponseToRoomArray<T extends ILeftRoom | IJoinedRoom | IInvitedRoom>(
        obj: Record<string, T>,
    ): Array<WrappedRoom<T>> {
        // Maps { roomid: {stuff}, roomid: {stuff} }
        // to
        // [{stuff+Room+isBrandNewRoom}, {stuff+Room+isBrandNewRoom}]
        const client = this.client;
        return Object.keys(obj).map((roomId) => {
            const arrObj = obj[roomId] as T & { room: Room, isBrandNewRoom: boolean };
            let room = client.store.getRoom(roomId);
            let isBrandNewRoom = false;
            if (!room) {
                room = this.createRoom(roomId);
                isBrandNewRoom = true;
            }
            arrObj.room = room;
            arrObj.isBrandNewRoom = isBrandNewRoom;
            return arrObj;
        });
    }

    /**
     * @param {Object} obj
     * @param {Room} room
     * @param {boolean} decrypt
     * @return {MatrixEvent[]}
     */
    private mapSyncEventsFormat(
        obj: IInviteState | ITimeline | IEphemeral,
        room?: Room,
        decrypt = true,
    ): MatrixEvent[] {
        if (!obj || !Array.isArray(obj.events)) {
            return [];
        }
        const mapper = this.client.getEventMapper({ decrypt });
        return (obj.events as Array<IStrippedState | IRoomEvent | IStateEvent | IMinimalEvent>).map(function(e) {
            if (room) {
                e["room_id"] = room.roomId;
            }
            return mapper(e);
        });
    }

    /**
     * @param {Room} room
     */
    private resolveInvites(room: Room): void {
        if (!room || !this.opts.resolveInvitesToProfiles) {
            return;
        }
        const client = this.client;
        // For each invited room member we want to give them a displayname/avatar url
        // if they have one (the m.room.member invites don't contain this).
        room.getMembersWithMembership("invite").forEach(function(member) {
            if (member._requestedProfileInfo) return;
            member._requestedProfileInfo = true;
            // try to get a cached copy first.
            const user = client.getUser(member.userId);
            let promise;
            if (user) {
                promise = Promise.resolve({
                    avatar_url: user.avatarUrl,
                    displayname: user.displayName,
                });
            } else {
                promise = client.getProfileInfo(member.userId);
            }
            promise.then(function(info) {
                // slightly naughty by doctoring the invite event but this means all
                // the code paths remain the same between invite/join display name stuff
                // which is a worthy trade-off for some minor pollution.
                const inviteEvent = member.events.member;
                if (inviteEvent.getContent().membership !== "invite") {
                    // between resolving and now they have since joined, so don't clobber
                    return;
                }
                inviteEvent.getContent().avatar_url = info.avatar_url;
                inviteEvent.getContent().displayname = info.displayname;
                // fire listeners
                member.setMembershipEvent(inviteEvent, room.currentState);
            }, function(err) {
                // OH WELL.
            });
        });
    }

    /**
     * @param {Room} room
     * @param {MatrixEvent[]} stateEventList A list of state events. This is the state
     * at the *START* of the timeline list if it is supplied.
     * @param {MatrixEvent[]} [timelineEventList] A list of timeline events, including threaded. Lower index
     * @param {boolean} fromCache whether the sync response came from cache
     * is earlier in time. Higher index is later.
     */
    private async processRoomEvents(
        room: Room,
        stateEventList: MatrixEvent[],
        timelineEventList?: MatrixEvent[],
        fromCache = false,
    ): Promise<void> {
        // If there are no events in the timeline yet, initialise it with
        // the given state events
        const liveTimeline = room.getLiveTimeline();
        const timelineWasEmpty = liveTimeline.getEvents().length == 0;
        if (timelineWasEmpty) {
            // Passing these events into initialiseState will freeze them, so we need
            // to compute and cache the push actions for them now, otherwise sync dies
            // with an attempt to assign to read only property.
            // XXX: This is pretty horrible and is assuming all sorts of behaviour from
            // these functions that it shouldn't be. We should probably either store the
            // push actions cache elsewhere so we can freeze MatrixEvents, or otherwise
            // find some solution where MatrixEvents are immutable but allow for a cache
            // field.
            for (const ev of stateEventList) {
                this.client.getPushActionsForEvent(ev);
            }
            liveTimeline.initialiseState(stateEventList);
        }

        this.resolveInvites(room);

        // recalculate the room name at this point as adding events to the timeline
        // may make notifications appear which should have the right name.
        // XXX: This looks suspect: we'll end up recalculating the room once here
        // and then again after adding events (processSyncResponse calls it after
        // calling us) even if no state events were added. It also means that if
        // one of the room events in timelineEventList is something that needs
        // a recalculation (like m.room.name) we won't recalculate until we've
        // finished adding all the events, which will cause the notification to have
        // the old room name rather than the new one.
        room.recalculate();

        // If the timeline wasn't empty, we process the state events here: they're
        // defined as updates to the state before the start of the timeline, so this
        // starts to roll the state forward.
        // XXX: That's what we *should* do, but this can happen if we were previously
        // peeking in a room, in which case we obviously do *not* want to add the
        // state events here onto the end of the timeline. Historically, the js-sdk
        // has just set these new state events on the old and new state. This seems
        // very wrong because there could be events in the timeline that diverge the
        // state, in which case this is going to leave things out of sync. However,
        // for now I think it;s best to behave the same as the code has done previously.
        if (!timelineWasEmpty) {
            // XXX: As above, don't do this...
            //room.addLiveEvents(stateEventList || []);
            // Do this instead...
            room.oldState.setStateEvents(stateEventList || []);
            room.currentState.setStateEvents(stateEventList || []);
        }

        // Execute the timeline events. This will continue to diverge the current state
        // if the timeline has any state events in it.
        // This also needs to be done before running push rules on the events as they need
        // to be decorated with sender etc.
        room.addLiveEvents(timelineEventList || [], null, fromCache);
        this.client.processBeaconEvents(room, timelineEventList);
    }

    /**
     * Takes a list of timelineEvents and adds and adds to notifEvents
     * as appropriate.
     * This must be called after the room the events belong to has been stored.
     *
     * @param {Room} room
     * @param {MatrixEvent[]} [timelineEventList] A list of timeline events. Lower index
     * is earlier in time. Higher index is later.
     */
    private processEventsForNotifs(room: Room, timelineEventList: MatrixEvent[]): void {
        // gather our notifications into this.notifEvents
        if (this.client.getNotifTimelineSet()) {
            for (let i = 0; i < timelineEventList.length; i++) {
                const pushActions = this.client.getPushActionsForEvent(timelineEventList[i]);
                if (pushActions && pushActions.notify &&
                    pushActions.tweaks && pushActions.tweaks.highlight) {
                    this.notifEvents.push(timelineEventList[i]);
                }
            }
        }
    }

    /**
     * @return {string}
     */
    private getGuestFilter(): string {
        // Dev note: This used to be conditional to return a filter of 20 events maximum, but
        // the condition never went to the other branch. This is now hardcoded.
        return "{}";
    }

    /**
     * Sets the sync state and emits an event to say so
     * @param {String} newState The new state string
     * @param {Object} data Object of additional data to emit in the event
     */
    private updateSyncState(newState: SyncState, data?: ISyncStateData): void {
        const old = this.syncState;
        this.syncState = newState;
        this.syncStateData = data;
        this.client.emit(ClientEvent.Sync, this.syncState, old, data);
    }

    /**
     * Event handler for the 'online' event
     * This event is generally unreliable and precise behaviour
     * varies between browsers, so we poll for connectivity too,
     * but this might help us reconnect a little faster.
     */
    private onOnline = (): void => {
        debuglog("Browser thinks we are back online");
        this.startKeepAlives(0);
    };
}

function createNewUser(client: MatrixClient, userId: string): User {
    const user = new User(userId);
    client.reEmitter.reEmit(user, [
        UserEvent.AvatarUrl,
        UserEvent.DisplayName,
        UserEvent.Presence,
        UserEvent.CurrentlyActive,
        UserEvent.LastPresenceTs,
    ]);
    return user;
}
<|MERGE_RESOLUTION|>--- conflicted
+++ resolved
@@ -830,11 +830,7 @@
         } catch (e) {
             // log the exception with stack if we have it, else fall back
             // to the plain description
-<<<<<<< HEAD
-            logger.error(e);
-=======
             logger.error("Caught /sync error", e);
->>>>>>> 706b4d60
 
             // Emit the exception for client handling
             this.client.emit(ClientEvent.SyncUnexpectedError, e);
