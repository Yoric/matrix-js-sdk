--- conflicted
+++ resolved
@@ -33,12 +33,7 @@
 import { PushProcessor } from "./pushprocessor";
 import { logger } from './logger';
 import { InvalidStoreError } from './errors';
-<<<<<<< HEAD
 import { IProcessEventsOpts, IStoredClientOpts, MatrixClient, PendingEventOrdering } from "./client";
-import { SyncState } from "./sync.api";
-=======
-import { IStoredClientOpts, MatrixClient, PendingEventOrdering } from "./client";
->>>>>>> 48dbed80
 import {
     Category,
     IEphemeral,
