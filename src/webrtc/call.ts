--- conflicted
+++ resolved
@@ -261,10 +261,11 @@
     [CallEvent.LocalHoldUnhold]: (onHold: boolean) => void;
     [CallEvent.LengthChanged]: (length: number) => void;
     [CallEvent.State]: (state: CallState, oldState?: CallState) => void;
-    [CallEvent.Hangup]: () => void;
+    [CallEvent.Hangup]: (call: MatrixCall) => void;
     [CallEvent.AssertedIdentityChanged]: () => void;
     /* @deprecated */
     [CallEvent.HoldUnhold]: (onHold: boolean) => void;
+    [CallEvent.SendVoipEvent]: (event: Record<string, any>) => void;
 };
 
 /**
@@ -311,12 +312,8 @@
     // yet, null if we have but they didn't send a party ID.
     private opponentPartyId: string;
     private opponentCaps: CallCapabilities;
-<<<<<<< HEAD
-    private inviteTimeout: number;
-    private iceDisconnectedTimeout: number;
-=======
+    private iceDisconnectedTimeout: ReturnType<typeof setTimeout>;
     private inviteTimeout: ReturnType<typeof setTimeout>;
->>>>>>> 706b4d60
 
     // The logic of when & if a call is on hold is nontrivial and explained in is*OnHold
     // This flag represents whether we want the other party to be on hold
@@ -827,7 +824,7 @@
                     if (this.peerConn.signalingState != 'closed') {
                         this.peerConn.close();
                     }
-                    this.emit(CallEvent.Hangup);
+                    this.emit(CallEvent.Hangup, this);
                 }
             }, invite.lifetime - event.getLocalAge());
         }
@@ -1010,31 +1007,7 @@
         if (!this.opponentSupportsSDPStreamMetadata()) return;
 
         try {
-<<<<<<< HEAD
-            const upgradeAudio = audio && !this.hasLocalUserMediaAudioTrack;
-            const upgradeVideo = video && !this.hasLocalUserMediaVideoTrack;
-            logger.debug(`Upgrading call ${this.callId}: audio?=${upgradeAudio} video?=${upgradeVideo}`);
-
-            const stream = await this.client.getMediaHandler().getUserMediaStream(upgradeAudio, upgradeVideo);
-            if (upgradeAudio && upgradeVideo) {
-                if (this.hasLocalUserMediaAudioTrack) return;
-                if (this.hasLocalUserMediaVideoTrack) return;
-
-                this.pushNewLocalFeed(stream, SDPStreamMetadataPurpose.Usermedia);
-            } else if (upgradeAudio) {
-                if (this.hasLocalUserMediaAudioTrack) return;
-
-                const audioTrack = stream.getAudioTracks()[0];
-                this.localUsermediaStream.addTrack(audioTrack);
-                this.peerConn.addTrack(audioTrack, this.localUsermediaStream);
-            } else if (upgradeVideo) {
-                if (this.hasLocalUserMediaVideoTrack) return;
-
-                const videoTrack = stream.getVideoTracks()[0];
-                this.localUsermediaStream.addTrack(videoTrack);
-                this.peerConn.addTrack(videoTrack, this.localUsermediaStream);
-            }
-=======
+            logger.debug(`Upgrading call ${this.callId}: audio?=${audio} video?=${video}`);
             const getAudio = audio || this.hasLocalUserMediaAudioTrack;
             const getVideo = video || this.hasLocalUserMediaVideoTrack;
 
@@ -1042,7 +1015,6 @@
             // replacement and throw the stream away, so it isn't reusable
             const stream = await this.client.getMediaHandler().getUserMediaStream(getAudio, getVideo, false);
             await this.updateLocalUsermediaStream(stream, audio, video);
->>>>>>> 706b4d60
         } catch (error) {
             logger.error(`Call ${this.callId} Failed to upgrade the call`, error);
             this.emit(CallEvent.Error,
@@ -1157,19 +1129,6 @@
     }
 
     /**
-<<<<<<< HEAD
-     * Request a new local usermedia stream with the current device id.
-     */
-    public async updateLocalUsermediaStream(stream: MediaStream) {
-        const callFeed = this.localUsermediaFeed;
-        callFeed.setNewStream(stream);
-        const micShouldBeMuted = callFeed.isAudioMuted() || this.remoteOnHold;
-        const vidShouldBeMuted = callFeed.isVideoMuted() || this.remoteOnHold;
-        logger.log(`call ${this.callId} updateLocalUsermediaStream stream ${
-            stream.id} micShouldBeMuted ${micShouldBeMuted} vidShouldBeMuted ${vidShouldBeMuted}`);
-        setTracksEnabled(stream.getAudioTracks(), !micShouldBeMuted);
-        setTracksEnabled(stream.getVideoTracks(), !vidShouldBeMuted);
-=======
      * Replaces/adds the tracks from the passed stream to the localUsermediaStream
      * @param {MediaStream} stream to use a replacement for the local usermedia stream
      */
@@ -1179,6 +1138,8 @@
         const callFeed = this.localUsermediaFeed;
         const audioEnabled = forceAudio || (!callFeed.isAudioMuted() && !this.remoteOnHold);
         const videoEnabled = forceVideo || (!callFeed.isVideoMuted() && !this.remoteOnHold);
+        logger.log(`call ${this.callId} updateLocalUsermediaStream stream ${
+            stream.id} audioEnabled ${audioEnabled} videoEnabled ${videoEnabled}`);
         setTracksEnabled(stream.getAudioTracks(), audioEnabled);
         setTracksEnabled(stream.getVideoTracks(), videoEnabled);
 
@@ -1190,12 +1151,10 @@
         for (const track of stream.getTracks()) {
             this.localUsermediaStream.addTrack(track);
         }
->>>>>>> 706b4d60
 
         const newSenders = [];
 
         for (const track of stream.getTracks()) {
-<<<<<<< HEAD
             const oldSender = this.usermediaSenders.find((sender) => {
                 return sender.track?.kind === track.kind;
             });
@@ -1205,13 +1164,6 @@
             try {
                 logger.info(
                     `Call ${this.callId} `+
-=======
-            const oldSender = this.usermediaSenders.find((sender) => sender.track?.kind === track.kind);
-            let newSender: RTCRtpSender;
-
-            if (oldSender) {
-                logger.info(
->>>>>>> 706b4d60
                     `Replacing track (` +
                     `id="${track.id}", ` +
                     `kind="${track.kind}", ` +
@@ -1221,14 +1173,9 @@
                 );
                 await oldSender.replaceTrack(track);
                 newSender = oldSender;
-<<<<<<< HEAD
             } catch (error) {
                 logger.info(
                     `Call ${this.callId} `+
-=======
-            } else {
-                logger.info(
->>>>>>> 706b4d60
                     `Adding track (` +
                     `id="${track.id}", ` +
                     `kind="${track.kind}", ` +
@@ -1236,11 +1183,7 @@
                     `streamPurpose="${callFeed.purpose}"` +
                     `) to peer connection`,
                 );
-<<<<<<< HEAD
-                newSender = this.peerConn.addTrack(track, stream);
-=======
                 newSender = this.peerConn.addTrack(track, this.localUsermediaStream);
->>>>>>> 706b4d60
             }
 
             newSenders.push(newSender);
@@ -1957,11 +1900,7 @@
         this.pushRemoteFeed(stream);
         stream.addEventListener("removetrack", () => {
             if (stream.getTracks().length === 0) {
-<<<<<<< HEAD
-                logger.log(`Call ${this.callId} removing track streamId: ${stream.id}`);
-=======
-                logger.info(`Stream ID ${stream.id} has no tracks remaining - removing`);
->>>>>>> 706b4d60
+                logger.info(`Call ${this.callId} removing track streamId: ${stream.id}`);
                 this.deleteFeedByStream(stream);
             }
         });
@@ -2269,22 +2208,18 @@
             this.peerConn.close();
         }
         if (shouldEmit) {
-            this.emit(CallEvent.Hangup);
+            this.emit(CallEvent.Hangup, this);
         }
 
         this.client.callEventHandler.calls.delete(this.callId);
     }
 
     private stopAllMedia(): void {
-<<<<<<< HEAD
         logger.debug(
             !this.groupCallId ?
                 `Call ${this.callId} stopping all media` :
                 `Call ${this.callId} stopping all media except local feeds`);
-=======
-        logger.debug("Stopping all media for call", this.callId);
-
->>>>>>> 706b4d60
+
         for (const feed of this.feeds) {
             if (
                 feed.isLocal() &&
@@ -2298,12 +2233,8 @@
                 !this.groupCallId
             ) {
                 this.client.getMediaHandler().stopScreensharingStream(feed.stream);
-<<<<<<< HEAD
             } else if (!feed.isLocal() || !this.groupCallId) {
-=======
-            } else {
                 logger.debug("Stopping remote stream", feed.stream.id);
->>>>>>> 706b4d60
                 for (const track of feed.stream.getTracks()) {
                     track.stop();
                 }
