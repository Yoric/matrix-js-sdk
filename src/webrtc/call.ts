--- conflicted
+++ resolved
@@ -998,17 +998,6 @@
     }
 
     private updateMuteStatus() {
-<<<<<<< HEAD
-        if (!this.localUsermediaStream) {
-            return;
-        }
-
-        const micShouldBeMuted = this.micMuted || this.remoteOnHold;
-        setTracksEnabled(this.localUsermediaStream.getAudioTracks(), !micShouldBeMuted);
-
-        const vidShouldBeMuted = this.vidMuted || this.remoteOnHold;
-        setTracksEnabled(this.localUsermediaStream.getVideoTracks(), !vidShouldBeMuted);
-=======
         this.sendVoipEvent(EventType.CallSDPStreamMetadataChangedPrefix, {
             [SDPStreamMetadataKey]: this.getLocalSDPStreamMetadata(),
         });
@@ -1016,9 +1005,8 @@
         const micShouldBeMuted = this.localUsermediaFeed?.isAudioMuted() || this.remoteOnHold;
         const vidShouldBeMuted = this.localUsermediaFeed?.isVideoMuted() || this.remoteOnHold;
 
-        setTracksEnabled(this.localAVStream.getAudioTracks(), !micShouldBeMuted);
-        setTracksEnabled(this.localAVStream.getVideoTracks(), !vidShouldBeMuted);
->>>>>>> aef89e4a
+        setTracksEnabled(this.localUsermediaStream.getAudioTracks(), !micShouldBeMuted);
+        setTracksEnabled(this.localUsermediaStream.getVideoTracks(), !vidShouldBeMuted);
     }
 
     /**
